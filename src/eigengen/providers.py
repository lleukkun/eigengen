"""Provider module for wrapping multiple LLM backends behind a unified interface."""

import dataclasses
import json
import logging
import os
import random
import re
import time
from abc import abstractmethod
from enum import Enum
from typing import Any, Generator, Protocol, cast

import anthropic
import openai
import requests
from mistralai import (
    AssistantMessage,
    ChatCompletionStreamRequestMessages,
    Mistral,
    SystemMessage,
    TextChunkType,
    UserMessage,
)
from openai.types.chat import (
    ChatCompletionAssistantMessageParam,
    ChatCompletionMessageParam,
    ChatCompletionSystemMessageParam,
    ChatCompletionUserMessageParam,
)

from eigengen import config, log

logger = logging.getLogger(__name__)


class ReasoningAmount(Enum):
    """
    Enumeration for controlling the amount of reasoning effort applied.

    LOW:   Use minimal reasoning to maximize speed.
    MEDIUM: Balanced reasoning depth and latency.
    HIGH:  Maximum reasoning depth at the cost of increased latency.
    """
    LOW = "low"
    MEDIUM = "medium"
    HIGH = "high"


class ModelType(Enum):
    """
    Enumeration for selecting a model size profile.

    LARGE: Use the larger, more capable model.
    SMALL: Use the smaller, faster model.
    """
    LARGE = "large"
    SMALL = "small"


@dataclasses.dataclass
class ModelSpec:
    """
    Specification of a pair of models (large and small) for a given provider.

    Attributes:
        provider: Name of the backend provider (e.g., "openai", "anthropic").
        large_name: Identifier of the large model.
        large_temperature: Sampling temperature for the large model.
        small_name: Identifier of the small model.
        small_temperature: Sampling temperature for the small model.
    """
    provider: str
    large_name: str
    large_temperature: float
    small_name: str
    small_temperature: float


@dataclasses.dataclass
class ModelParams:
    """
    Runtime parameters for selecting a specific model instance.

    Attributes:
        name: Model identifier to send to the backend.
        temperature: Sampling temperature for generation.
    """
    name: str
    temperature: float


class Provider(Protocol):
    """
    Protocol for providers implementing a unified chat interface.

    Methods:
        get_model_params: Return the desired model settings (name and temperature).
        make_request: Stream tokens from the backend given a conversation.
    """
    model_spec: ModelSpec

    def __init__(self, model_spec: ModelSpec) -> None:
        self.model_spec = model_spec

    def get_model_params(self, model_type: ModelType) -> ModelParams:
        """
        Return the ModelParams for the requested ModelType.
        """
        if model_type == ModelType.LARGE:
            return ModelParams(name=self.model_spec.large_name, temperature=self.model_spec.large_temperature)
        else:
            return ModelParams(name=self.model_spec.small_name, temperature=self.model_spec.small_temperature)

    @abstractmethod
    def make_request(
        self,
        model_type: ModelType,
        messages: list[tuple[str, str]],
        system_message: str,
        reasoning_effort: ReasoningAmount = ReasoningAmount.MEDIUM,
    ) -> Generator[str, None, None]: ...


@dataclasses.dataclass
class ProviderParams:
    """
    Convenience container for the two ModelParams (large and small) of a provider.
    """
    large_model: ModelParams
    small_model: ModelParams


def parse_model_spec(input_str: str) -> ModelSpec:
    """
    Parse a model specification string of the form:
        provider;large_name@temp;small_name@temp

    Args:
        input_str: A string matching the pattern
            provider;large_model_name@temperature;small_model_name@temperature

    Returns:
        A ModelSpec instance.

    Raises:
        ValueError: If the input_str does not conform to the required format.
    """
    pattern = r"^([^;]+);([^;@]+)@(\d+\.?\d*|\.\d+);([^;@]+)@(\d+\.?\d*|\.\d+)$"
    match = re.fullmatch(pattern, input_str)

    if not match:
        raise ValueError("Invalid format. Expected: provider:name@num:name@num")

    return (ModelSpec(provider=match.group(1), large_name=match.group(2), large_temperature=float(match.group(3)),
            small_name=match.group(4), small_temperature=float(match.group(5))))



class ProviderManager:
    def __init__(self, model_identifier: str, config: config.EggConfig):
        """
        Initialize the ProviderManager.

        Args:
            model_identifier: A spec string parsed by parse_model_spec.
            config: Global EggConfig containing API keys and settings.
        """
        self.spec = parse_model_spec(model_identifier)
        self.config = config
        self.provider = create_provider(self.spec, self.config)

    def process_request(
        self,
        model_type: ModelType,
        reasoning_effort: ReasoningAmount,
        system_message: str,
        messages: list[tuple[str, str]],
    ) -> Generator[str, None, None]:
        """
        Make a streaming request to the configured provider and yield response chunks.

        Args:
            model_type: Whether to use LARGE or SMALL model.
            reasoning_effort: Degree of reasoning to apply.
            system_message: The system-level prompt.
            messages: Sequence of (“role”, “content”) tuples for conversation.

        Yields:
            Response text in incremental chunks.
        """

        final_answer: str = ""
        for chunk in self.provider.make_request(model_type, messages, system_message, reasoning_effort):
            final_answer += chunk
            yield chunk

        # Log the request and response
        log.log_request_response(self.spec.large_name, messages, final_answer)


<<<<<<< HEAD
class OllamaProvider(Provider):
    def __init__(self, model_spec: ModelSpec):
        """
        Provider for Ollama local chat API.

        Args:
            model_spec: Specification of the large and small Ollama models.
        """
        super().__init__(model_spec)

    def make_request(
        self, model_type: ModelType, messages: list[tuple[str, str]], system_message: str, reasoning_effort=None
    ) -> Generator[str, None, None]:
        """
        Issue a streaming chat completion request to an Ollama server.

        Args:
            model_type: Selection of large or small model.
            messages: List of (role, content) tuples.
            system_message: The system directive.
            reasoning_effort: Ignored by Ollama.

        Yields:
            Content strings as they arrive.
        """
        headers: dict[str, str] = {"Content-Type": "application/json"}
        model_params = self.get_model_params(model_type)
        ollama_messages: list[dict[str, str]] = []

        ollama_messages.append({ "role": "system", "content": system_message })
        for message in messages:
            ollama_messages.append({ "role": message[0], "content": message[1]})

        data: dict[str, Any] = {
            "model": model_params.name,
            "messages": ollama_messages,
            "stream": True,
            "options": {"temperature": model_params.temperature},
        }
        response = requests.post(f"{OLLAMA_BASE_URL}/api/chat", headers=headers, data=json.dumps(data), stream=True)
        response.raise_for_status()

        for line in response.iter_lines():
            if line:
                content = json.loads(line)["message"]["content"]
                yield content


=======
>>>>>>> 1eeae8d4
class AnthropicProvider(Provider):
    def __init__(self, client: anthropic.Anthropic, model_spec: ModelSpec):
        """
        Provider for Anthropic Claude endpoints.

        Args:
            client: Configured Anthropich client instance.
            model_spec: Specification of Claude model names and temperatures.
        """
        super().__init__(model_spec)
        self.client: anthropic.Anthropic = client

    def make_request(
        self, model_type: ModelType, messages: list[tuple[str, str]],
        system_message: str,
        reasoning_effort=ReasoningAmount.MEDIUM
    ) -> Generator[str, None, None]:
        """
        Stream responses from Anthropic Claude models with optional thinking budgets.

        Args:
            model_type: LARGE or SMALL model selection.
            messages: Conversation history as (role, content).
            system_message: System prompt to prepend.
            reasoning_effort: How much internal thinking tokens to budget.

        Yields:
            Text chunks as received from the stream.

        Raises:
            IOError: If the request fails after retrying.
        """
        if len(messages) < 1:
            return

        anthropic_messages: list[anthropic.types.MessageParam] = []
        for message in messages:
            if message[0] == "user":
                anthropic_messages.append(anthropic.types.MessageParam(role="user", content=message[1]))
            else:
                anthropic_messages.append(anthropic.types.MessageParam(role="assistant", content=message[1]))
        max_retries = 5
        base_delay = 1
        model_params = self.get_model_params(model_type)
        extra_params = {}
        if model_params.name.startswith("claude-3.7"):
            if reasoning_effort == ReasoningAmount.LOW:
                extra_params["thinking"] = { "type": "enabled",
                                             "budget_tokens": 2000 }
            elif reasoning_effort == ReasoningAmount.MEDIUM:
                extra_params["thinking"] = { "type": "enabled",
                                             "budget_tokens": 8000 }
            elif reasoning_effort == ReasoningAmount.HIGH:
                extra_params["thinking"] = { "type": "enabled",
                                             "budget_tokens": 24000 }
        max_tokens = 8192
        if "thinking" in extra_params:
            max_tokens += extra_params["thinking"]["budget_tokens"]

        for attempt in range(max_retries):
            try:
                with self.client.messages.stream(
                    model=model_params.name,
                    temperature=model_params.temperature,
                    messages=anthropic_messages,
                    max_tokens=max_tokens,
                    system=system_message,
                    **extra_params,
                ) as stream:
                    for text in stream.text_stream:
                        yield text
                return
            except anthropic.RateLimitError as e:
                if attempt == max_retries - 1:
                    raise e
                delay = base_delay * (2**attempt) + random.uniform(0, 1)
                logger.warning(f"Rate limit hit. Retrying in {delay:.2f} seconds...")
                time.sleep(delay)
        raise IOError(f"Unable to complete API call in {max_retries} retries")


class OpenAIProvider(Provider):
    def __init__(self, client: openai.OpenAI, model_spec: ModelSpec):
        """
        Provider for OpenAI (and compatible) chat endpoints.

        Args:
            client: An OpenAI-compatible client instance.
            model_spec: Specification of model names and temperatures.
        """
        super().__init__(model_spec)
        self.client: openai.OpenAI = client
        self.max_retries = 5
        self.base_delay = 1

    def make_request(
        self, model_type: ModelType, messages: list[tuple[str,str]],
        system_message: str,
        reasoning_effort: ReasoningAmount = ReasoningAmount.MEDIUM
    ) -> Generator[str, None, None]:
        """
        Stream or single-shot chat completions from OpenAI-like models.

        Applies provider-specific parameter mapping and retry logic.

        Args:
            model_type: LARGE or SMALL to choose the correct model parameters.
            messages: History as (role, content).
            system_message: System-level prompt.
            reasoning_effort: Adjusts parameters for applicable model families.

        Yields:
            Generated tokens or full response when streaming is disabled.

        Raises:
            IOError: When retries are exhausted.
        """
        model_params = self.get_model_params(model_type)

        # map to openai specifics
        openai_messages: list[ChatCompletionMessageParam] = []
        # we integrate the system message into the user message for deepseek-reasoner
        if model_params.name not in ["deepseek-reasoner"]:
            openai_messages.append(ChatCompletionSystemMessageParam(role="system", content=system_message))

        for index, message in enumerate(messages):
            if message[0] == "user":
                content = message[1]
                if index == len(messages) - 1 and model_params.name in ["deepseek-reasoner"]:
                    content += f"\n{system_message}"
                openai_messages.append(ChatCompletionUserMessageParam(role="user", content=content))
            else:
                openai_messages.append(ChatCompletionAssistantMessageParam(role="assistant", content=message[1]))

        for attempt in range(self.max_retries):
            try:
                params = {}

                use_stream = True if model_params.name not in ["o1", "o1-mini", "o3", "o3-mini", "o4-mini", "grok-3-mini-latest"] else False

                if model_params.name in ["o4-mini", "o3", "o3-mini", "deepseek-reasoner", "grok-3-mini-latest"]:
                    if reasoning_effort == ReasoningAmount.LOW:
                        params["reasoning_effort"] = "low"
                    elif reasoning_effort == ReasoningAmount.MEDIUM:
                        params["reasoning_effort"] = "medium"
                    elif reasoning_effort == ReasoningAmount.HIGH:
                        params["reasoning_effort"] = "high"
                if model_params.name not in ["o1", "o3-mini", "o3", "o4-mini"]:
                    params["temperature"] = model_params.temperature

                response = self.client.chat.completions.create(
                    model=model_params.name, messages=cast(list, openai_messages), stream=use_stream, **params
                )
                if isinstance(response, openai.Stream):
                    for chunk in response:
                        part = chunk.choices[0].delta.content
                        if part is not None:
                            yield part
                else:
                    content = response.choices[0].message.content
                    yield content or ""
                return
            except openai.RateLimitError as e:
                if attempt == self.max_retries - 1:
                    raise e
                delay = self.base_delay * (2**attempt) + random.uniform(0, 1)
                logger.warning(f"Rate limit hit. Retrying in {delay:.2f} seconds...")
                time.sleep(delay)
        raise IOError(f"Unable to complete API call in {self.max_retries} retries")


class MistralProvider(Provider):
    def __init__(self, client: Mistral, model_spec: ModelSpec):
        """
        Provider for Mistral AI chat API.

        Args:
            client: Authenticated Mistral client.
            model_spec: Names and temperatures for Mistral models.
        """
        super().__init__(model_spec)
        self.client: Mistral = client
        self.max_retries = 5
        self.base_delay = 1

    def make_request(
        self, model_type: ModelType, messages: list[tuple[str, str]], system_message: str, reasoning_effort=None
    ) -> Generator[str, None, None]:
        """
        Stream chat completions from a Mistral endpoint with retry logic.

        Args:
            model_type: Which model variant to call.
            messages: A list of (role, content) pairs.
            system_message: The system-level instruction.
            reasoning_effort: Currently not used by Mistral; reserved.

        Yields:
            Partial text segments from the Mistral stream.

        Raises:
            IOError: If the maximum number of retries is reached.
        """
        model_params = self.get_model_params(model_type)

        mistral_messages: list[ChatCompletionStreamRequestMessages] = []
        mistral_messages.append(SystemMessage(role="system", content=system_message))
        for message in messages:
            if message[0] == "user":
                mistral_messages.append(UserMessage(role="user", content=message[1]))
            else:
                mistral_messages.append(AssistantMessage(role="assistant", content=message[1]))

        for attempt in range(self.max_retries):
            try:
                response = self.client.chat.stream(
                    model=model_params.name, messages=mistral_messages, temperature=model_params.temperature
                )
                if response is None:
                    return

                for event in response:
                    content = event.data.choices[0].delta.content
                    if content:
                        if isinstance(content, list):
                            for chunk in content:
                                if chunk is TextChunkType:
                                    yield chunk.text
                        else:
                            yield content
                return
            except Exception as e:
                if attempt == self.max_retries - 1:
                    raise e
                delay = self.base_delay * (2**attempt) + random.uniform(0, 1)
                logger.warning(f"Error occurred. Retrying in {delay:.2f} seconds...")
                time.sleep(delay)
        raise IOError(f"Unable to complete API call in {self.max_retries} retries")



def get_api_key(provider_name: str, config: config.EggConfig) -> str:
    """
    Resolve an API key by checking environment first, then config object.

    Args:
        provider_name: The lowercase name of the provider (e.g., "openai").
        config: EggConfig containing any fallback API keys.

    Returns:
        The API key string.

    Raises:
        ValueError: When no API key is found in env or config.
    """
    env_var_name = f"{provider_name.upper()}_API_KEY"
    api_key = os.environ.get(env_var_name, None)
    if api_key:
        # we use environment variable if it is set
        return api_key

    config_file_key = getattr(config, f"{provider_name.lower()}_api_key")

    if not config_file_key:
        raise ValueError(f"{env_var_name} environment variable is not set")

    return config_file_key


def create_provider(model_spec: ModelSpec,
                    config: config.EggConfig) -> Provider:
    """
    Factory to build the appropriate Provider instance based on ModelSpec.provider.

    Args:
        model_spec: Parsed model specification.
        config: Configuration holding API credentials.

    Returns:
        A concrete Provider implementation.

    Raises:
        ValueError: If the provider name is unrecognized.
    """
    if model_spec.provider == "ollama":
        api_key="ollama"
        client = openai.OpenAI(api_key=api_key, base_url="http://localhost:11434/v1")
        return OpenAIProvider(client, model_spec=model_spec)
    elif model_spec.provider == "anthropic":
        api_key = get_api_key("anthropic", config)
        client = anthropic.Anthropic(api_key=api_key)
        return AnthropicProvider(client, model_spec)
    elif model_spec.provider == "groq":
        api_key = get_api_key("groq", config)
        client = openai.OpenAI(api_key=api_key, base_url="https://api.groq.com/openai/v1")
        return OpenAIProvider(client, model_spec)
    elif model_spec.provider == "openai":
        api_key = get_api_key("openai", config)
        client = openai.OpenAI(api_key=api_key)
        return OpenAIProvider(client, model_spec)
    elif model_spec.provider == "google":
        api_key = get_api_key("google", config)
        client = openai.OpenAI(api_key=api_key, base_url="https://generativelanguage.googleapis.com/v1beta/openai/")
        return OpenAIProvider(client, model_spec)
    elif model_spec.provider == "mistral":
        api_key = get_api_key("mistral", config)
        client = Mistral(api_key=api_key)
        return MistralProvider(client, model_spec)
    elif model_spec.provider == "deepseek":
        api_key = get_api_key("deepseek", config)
        client = openai.OpenAI(api_key=api_key, base_url="https://api.deepseek.com")
        return OpenAIProvider(client, model_spec)
    elif model_spec.provider == "xai":
        api_key = get_api_key("xai", config)
        client = openai.OpenAI(api_key=api_key, base_url="https://api.x.ai/v1")
        return OpenAIProvider(client, model_spec)
    else:
        raise ValueError(f"Invalid provider name: {model_spec.provider}")<|MERGE_RESOLUTION|>--- conflicted
+++ resolved
@@ -199,57 +199,6 @@
         log.log_request_response(self.spec.large_name, messages, final_answer)
 
 
-<<<<<<< HEAD
-class OllamaProvider(Provider):
-    def __init__(self, model_spec: ModelSpec):
-        """
-        Provider for Ollama local chat API.
-
-        Args:
-            model_spec: Specification of the large and small Ollama models.
-        """
-        super().__init__(model_spec)
-
-    def make_request(
-        self, model_type: ModelType, messages: list[tuple[str, str]], system_message: str, reasoning_effort=None
-    ) -> Generator[str, None, None]:
-        """
-        Issue a streaming chat completion request to an Ollama server.
-
-        Args:
-            model_type: Selection of large or small model.
-            messages: List of (role, content) tuples.
-            system_message: The system directive.
-            reasoning_effort: Ignored by Ollama.
-
-        Yields:
-            Content strings as they arrive.
-        """
-        headers: dict[str, str] = {"Content-Type": "application/json"}
-        model_params = self.get_model_params(model_type)
-        ollama_messages: list[dict[str, str]] = []
-
-        ollama_messages.append({ "role": "system", "content": system_message })
-        for message in messages:
-            ollama_messages.append({ "role": message[0], "content": message[1]})
-
-        data: dict[str, Any] = {
-            "model": model_params.name,
-            "messages": ollama_messages,
-            "stream": True,
-            "options": {"temperature": model_params.temperature},
-        }
-        response = requests.post(f"{OLLAMA_BASE_URL}/api/chat", headers=headers, data=json.dumps(data), stream=True)
-        response.raise_for_status()
-
-        for line in response.iter_lines():
-            if line:
-                content = json.loads(line)["message"]["content"]
-                yield content
-
-
-=======
->>>>>>> 1eeae8d4
 class AnthropicProvider(Provider):
     def __init__(self, client: anthropic.Anthropic, model_spec: ModelSpec):
         """
